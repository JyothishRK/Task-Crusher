const express = require('express');
const cors = require('cors');
require('./db/mongoose');
const userRouter = require('./routers/user');
const taskRouter = require('./routers/task');

const app = express();
const port = process.env.PORT;

<<<<<<< HEAD
// Handle preflight OPTIONS requests first
app.options('*', (req, res) => {
    res.header('Access-Control-Allow-Origin', req.headers.origin || '*');
    res.header('Access-Control-Allow-Methods', 'GET, POST, PUT, DELETE, PATCH, OPTIONS');
    res.header('Access-Control-Allow-Headers', 'Content-Type, Authorization, X-Requested-With, Accept, Origin');
    res.header('Access-Control-Allow-Credentials', 'true');
    res.header('Access-Control-Max-Age', '86400'); // 24 hours
    res.sendStatus(200);
});

// CORS middleware that runs before all routes
app.use((req, res, next) => {
    // Add CORS headers to every response
    if (req.headers.origin) {
        res.header('Access-Control-Allow-Origin', req.headers.origin);
    }
    res.header('Access-Control-Allow-Methods', 'GET, POST, PUT, DELETE, PATCH, OPTIONS');
    res.header('Access-Control-Allow-Headers', 'Content-Type, Authorization, X-Requested-With, Accept, Origin');
    res.header('Access-Control-Allow-Credentials', 'true');
    
    // Debug logging
    console.log(`${req.method} ${req.path} - Origin: ${req.headers.origin || 'No origin header'}`);
    console.log('Headers:', req.headers);
    
    next();
});

// Remove the cors() middleware since we're handling it manually
// app.use(cors({...}));
=======
// Enable CORS with proper configuration
app.use(cors({
    origin: function (origin, callback) {
        // Allow requests with no origin (like mobile apps or curl requests)
        if (!origin) return callback(null, true);
        
        // Allow localhost for development
        if (origin.startsWith('http://localhost:') || origin.startsWith('https://localhost:')) {
            return callback(null, true);
        }
        
        // Allow your production domain if you have one
        // if (origin === 'https://yourdomain.com') {
        //     return callback(null, true);
        // }
        
        // Allow all origins for now (you can restrict this in production)
        return callback(null, true);
    },
    credentials: true, // Allow credentials
    methods: ['GET', 'POST', 'PUT', 'DELETE', 'PATCH', 'OPTIONS'],
    allowedHeaders: ['Content-Type', 'Authorization', 'X-Requested-With', 'Accept', 'Origin'],
    exposedHeaders: ['Content-Range', 'X-Content-Range'],
    maxAge: 86400, // Cache preflight request for 24 hours
    preflightContinue: false,
    optionsSuccessStatus: 204
}));
>>>>>>> 1312aaab

// Handle preflight requests
app.options('*', cors());

// Test endpoint to verify API is working
app.get('/api/test', (req, res) => {
    res.json({ message: 'API is working!', timestamp: new Date().toISOString() });
});

app.use(express.json());
app.use('/api', userRouter);
app.use('/api', taskRouter);

// Error handling middleware
app.use((err, req, res, next) => {
    console.error('Error:', err);
    res.status(500).json({ error: 'Internal Server Error' });
});

// 404 handler for unmatched routes
app.use('*', (req, res) => {
    res.status(404).json({ error: 'Route not found' });
});

app.listen(port, () => {
    console.log(`Server running at Port ${port}`);
});<|MERGE_RESOLUTION|>--- conflicted
+++ resolved
@@ -7,7 +7,6 @@
 const app = express();
 const port = process.env.PORT;
 
-<<<<<<< HEAD
 // Handle preflight OPTIONS requests first
 app.options('*', (req, res) => {
     res.header('Access-Control-Allow-Origin', req.headers.origin || '*');
@@ -37,43 +36,6 @@
 
 // Remove the cors() middleware since we're handling it manually
 // app.use(cors({...}));
-=======
-// Enable CORS with proper configuration
-app.use(cors({
-    origin: function (origin, callback) {
-        // Allow requests with no origin (like mobile apps or curl requests)
-        if (!origin) return callback(null, true);
-        
-        // Allow localhost for development
-        if (origin.startsWith('http://localhost:') || origin.startsWith('https://localhost:')) {
-            return callback(null, true);
-        }
-        
-        // Allow your production domain if you have one
-        // if (origin === 'https://yourdomain.com') {
-        //     return callback(null, true);
-        // }
-        
-        // Allow all origins for now (you can restrict this in production)
-        return callback(null, true);
-    },
-    credentials: true, // Allow credentials
-    methods: ['GET', 'POST', 'PUT', 'DELETE', 'PATCH', 'OPTIONS'],
-    allowedHeaders: ['Content-Type', 'Authorization', 'X-Requested-With', 'Accept', 'Origin'],
-    exposedHeaders: ['Content-Range', 'X-Content-Range'],
-    maxAge: 86400, // Cache preflight request for 24 hours
-    preflightContinue: false,
-    optionsSuccessStatus: 204
-}));
->>>>>>> 1312aaab
-
-// Handle preflight requests
-app.options('*', cors());
-
-// Test endpoint to verify API is working
-app.get('/api/test', (req, res) => {
-    res.json({ message: 'API is working!', timestamp: new Date().toISOString() });
-});
 
 app.use(express.json());
 app.use('/api', userRouter);
